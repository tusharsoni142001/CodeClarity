from langchain.prompts import PromptTemplate
from langchain_groq import ChatGroq
from langchain_core.exceptions import LangChainException
from groq import APIError as GroqAPIError
from dotenv import load_dotenv
from httpx import Client
import os
<<<<<<< HEAD
=======

from pyparsing import Optional
>>>>>>> 015a4227
from models.gitlab.MRDocumentationRequest import MRDocumentationRequest
from models.gitlab.ReleaseNoteRequest import ReleaseNoteRequest
import logging
from exception.exceptions import *
from groq import Groq
<<<<<<< HEAD
=======

from models.jira_model import JiraTicket
>>>>>>> 015a4227

logger = logging.getLogger(__name__)

load_dotenv()

GROQ_API_KEY = os.getenv("GROQ_API_KEY")

def generate_documentation_with_llm(formatted_llm_data: str, request, jira_ticket_data):
    """
    Generate documentation using LLM based on formatted commit data.
    This function prepares the prompt and calls the LLM to generate documentation.
    """

    try:
        if isinstance(request, MRDocumentationRequest):

            # Setup LLM with MR context
            llm_mr = setup_llm_mr_gitlab()
<<<<<<< HEAD
            # Prepare the prompt with necessary data
            response = llm_mr.invoke(
                {
                    "mr_title":request.title,
                    "mr_author":request.author,
                    "merged_by":request.merged_by,
                    "labels":request.labels,
                    "mr_description":request.description,
                    "formatted_commit_data":formatted_llm_data
                }
            )
=======
            # Build Jira context (handles missing data gracefully)
            jira_context = build_jira_context(jira_ticket_data) if jira_ticket_data else "[No Jira ticket linked]"
            # Prepare the prompt with necessary data
            response = llm_mr.invoke(
        {
            "mr_title": request.title,
            "mr_author": request.author,
            "merged_by": request.merged_by,
            "labels": request.labels,
            "mr_description": request.description,
            "jira_context": jira_context,
            "formatted_commit_data": formatted_llm_data
        }
    )
>>>>>>> 015a4227

            
        
            if hasattr(response, "content"):
                mr_documentation = response.content
            elif hasattr(response, "text"):
                mr_documentation = response.text
            else:
                mr_documentation = str(response)
            
            logger.info("MR Documentation generated successfully")
            
            # Extract detailed token usage
            token_info = {
                "input_tokens": 0,
                "output_tokens": 0,
                "total_tokens": 0
            }
        
            if hasattr(response, 'usage_metadata') and response.usage_metadata:
                token_info = {
                    "input_tokens": response.usage_metadata['input_tokens'],
                    "output_tokens": response.usage_metadata['output_tokens'],
                    "total_tokens": response.usage_metadata['total_tokens']
                }

<<<<<<< HEAD
            print(f"Generated MR Documentation:")
=======
            # print(f"Generated MR Documentation:")
>>>>>>> 015a4227
            
            return {
                "mr_documentation": mr_documentation,
                "token_usage": token_info,
                "model_used": response.response_metadata['model_name'],
                "generation_successful": True
            }

        elif isinstance(request, ReleaseNoteRequest):
            # Setup LLM with Release Note context
            llm_release =  setup_llm_release_gitlab()
            # Prepare the prompt with necessary data
            response = llm_release.invoke(
                {
                    "release_tag": request.release_tag,
                    "release_name": request.release_name,
                    "project_name": request.project_name,
                    "total_mrs": formatted_llm_data['total_documents'],
                    "formatted_llm_data": formatted_llm_data['formatted_text']
                }
            )

            if hasattr(response, "content"):
                release_note = response.content
            elif hasattr(response, "text"):
                release_note = response.text
            else:
                release_note = str(response)
            
            # Extract detailed token usage
            token_info = {
                "input_tokens": 0,
                "output_tokens": 0,
                "total_tokens": 0
            }
        
            if hasattr(response, 'usage_metadata') and response.usage_metadata:
                token_info = {
                    "input_tokens": response.usage_metadata['input_tokens'],
                    "output_tokens": response.usage_metadata['output_tokens'],
                    "total_tokens": response.usage_metadata['total_tokens']
                }

            print(f"Generated Release Note")

            return {
                "release_note": release_note,
                "token_usage": token_info,
                "model_used": response.response_metadata['model_name'],
                "generation_successful": True
            }

    except GroqAPIError as e:
        raise DocumentationGenerationError(f"Groq API error: Failed to generate documentation: {str(e)}")
    except LangChainException as e:
        raise DocumentationGenerationError(f"LangChain error: Failed to generate documentation: {str(e)}")



def setup_llm_mr_gitlab():
<<<<<<< HEAD
    """Configure LLM for GitLab MR analysis"""
=======
    """Configure LLM for GitLab MR analysis with Jira context"""
>>>>>>> 015a4227

    http_client = Client(
        verify=False,
        timeout=60.0
    )
    
    llm = ChatGroq(
        groq_api_key=GROQ_API_KEY,
        model_name="llama-3.3-70b-versatile",
        temperature=0.3,
<<<<<<< HEAD
        http_client=http_client  # Use the custom client with verification disabled
    )

    mr_prompt_text = """
        You are an expert Technical Writer and Product Communicator. Your task is to translate technical merge request details into a clear, concise, and impact-oriented summary for a non-technical audience (managers, product owners, stakeholders).

        ## Merge Request Context:
        **Title:** {mr_title}
        **Author:** {mr_author}
        **Merged By:** {merged_by}
        **Labels:** {labels}
        **Description:** {mr_description}

        ## Technical Changes Analysis:
        {formatted_commit_data}
=======
        http_client=http_client
    )

    mr_prompt_text = """You are an expert Technical Writer and Product Communicator specializing in translating technical changes into business-focused documentation for C-suite executives and product leaders.

## INPUT DATA STRUCTURE

### Merge Request Context:
- **Title:** {mr_title}
- **Author:** {mr_author}
- **Merged By:** {merged_by}
- **Labels:** {labels}
- **Description:** {mr_description}

### Jira Ticket Context:
{jira_context}

### Code Changes Analysis:
{formatted_commit_data}
>>>>>>> 015a4227

        ---

<<<<<<< HEAD
        ## Your Task: Generate a Business-Focused Summary

        **Crucial Instruction:** Your entire summary must be based **exclusively** on the information provided in the "Merge Request Context" and "Technical Changes Analysis" above. Do not invent, infer, or assume any information that is not explicitly stated in the provided text.

        Based *only* on the information provided, create a summary that follows these guidelines:

        ### 1. Executive Summary (The "What & Why")
        Start with a single paragraph that immediately answers:
        - What problem was solved or what new capability was added, according to the source material?
        - Why was this change important, as stated in the MR title, description, or labels?

        ### 2. Key Changes & User Impact
        Describe the most important changes from a user's point of view, using a bulleted list. Ground every point in the provided context.
        - **For New Features:** Describe what users can now do. (e.g., "Users can now export their dashboard data to a CSV file.")
        - **For Bug Fixes:** Explain the user-facing problem that was resolved. (e.g., "Fixed an issue where the application would crash when uploading large files.")
        - **For Enhancements:** Describe the improvement. (e.g., "The main dashboard now loads faster.")

        ### 3. Business Value & Context
        In 1-2 sentences, explain the strategic importance as it can be directly inferred from the context. Use the MR labels (`feature`, `bug`, etc.) to guide your explanation.

        ### 4. Writing Style & Tone
        - **Audience:** Write for managers, not engineers.
        - **Language:** Use clear, simple, and direct language.
        - **Focus:** Emphasize benefits over technical implementation.

        ### 5. What to AVOID
        - **DO NOT** include code snippets, file paths, or function names.
        - **DO NOT** explain technical implementation details.
        - **DO NOT speculate or invent user benefits or business impacts that are not supported by the provided context.** If the context doesn't explain the 'why', then simply describe the 'what'.
        - **DO NOT** create a long, exhaustive list of every minor change.

        ### 6. Final Verification (Self-Correction Step)
        Before providing the final output, review your generated summary one last time. For each statement you have written, ask yourself: "Can I point to a specific sentence or piece of data in the provided context that supports this claim?" If the answer is no, rephrase or remove the statement.
        """
=======
## YOUR TASK: Generate Leadership-Ready MR Documentation

**Critical Instruction:** Base your analysis EXCLUSIVELY on the provided data above. Do not invent information, but DO extract and synthesize business value from what IS provided.

**About Metrics:** If performance/productivity metrics are not explicitly stated in the source material, infer them from code changes. For example:
- Caching implementation → "Eliminates redundant data fetches"
- Query optimization → "Reduces database calls by eliminating N+1 queries"
- Automation → "Removes manual step of [X]"
- If no metrics can be inferred, focus on user problems SOLVED, not vague improvements.

**Note:** If data is unavailable or incomplete, simply omit it without mentioning its absence.

---

## OUTPUT FORMAT (Follow Exactly - Used for Release Notes)

### 1. CHANGE CLASSIFICATION
Identify the change type based on MR labels and description:
- **Type:** [Feature / Bug Fix / Enhancement / Performance Improvement / Security / Infrastructure]
- **Scope:** [Specific systems/modules affected - be concrete, not vague]
- **Magnitude:** [Critical / Major / Minor] - based on number of files changed and systems affected

### 2. EXECUTIVE SUMMARY (1 paragraph, max 100 words)
Answer these questions based on provided context:
- **What problem is being solved or what capability is being added?** (Be specific: What was broken? What was missing? What was slow?)
- **Who has this problem?** (sales team, finance, operations, end users, internal team)
- **What's the business outcome?** (faster decisions, fewer errors, reduced manual work, better customer experience)

**Tone Requirements:**
- Use ACTIVE language: "enables", "eliminates", "removes", "delivers", "resolves"
- Avoid: "could", "may", "potentially", "aims to", "is designed to"
- If you have metrics → use them: "reduces time from X to Y"
- If no metrics → focus on outcome: "eliminates need to manually compile reports"

### 3. BUSINESS VALUE & KEY BENEFITS
Create a structured list. **Only include categories where you have concrete evidence in the source data:**

**Performance Improvement (if applicable):**
- Analyze {formatted_commit_data} for: caching, query optimization, algorithm improvements, lazy loading, parallel processing
- State what's faster/more efficient, and HOW you know (e.g., "fewer database calls", "reduces file I/O", "removes N+1 query problem")
- Example: ✅ "Eliminates redundant API calls by caching user profiles" (NOT ❌ "improves performance")

**Increased Productivity (if applicable):**
- Analyze {mr_description} and {jira_context} for: automation, removing manual steps, reducing friction
- State what work is eliminated or accelerated
- Example: ✅ "Removes requirement to manually validate report formats before sending to customers" (NOT ❌ "saves time")

**User Adoption & Experience (if applicable):**
- Analyze {mr_description} for: usability improvements, feature requests fulfilled, removed blockers
- State what problem the user no longer faces
- Example: ✅ "Eliminates timeout errors that previously occurred when generating reports for datasets >100K records" (NOT ❌ "improves user experience")

**Cost/Resource Impact (if applicable):**
- Analyze {formatted_commit_data} for: infrastructure optimization, reduced computational load, decreased storage
- State resource savings or efficiency gains with specificity
- Example: ✅ "Reduces server memory usage from X MB to Y MB per request" OR "Eliminates redundant compute jobs running hourly"

**Risk Reduction (if applicable):**
- Analyze {labels} and {mr_description} for: security patches, data integrity improvements, error handling
- State what failure mode is prevented
- Example: ✅ "Prevents data loss by adding transaction rollback on report generation failure" (NOT ❌ "improves reliability")

### 4. WHAT'S CHANGING (From User Perspective)
Use a bulleted list (max 5 points). Describe in terms of **user problems solved**, NOT technical implementation.

**For Features:**
- "Users can now [accomplish goal] without [previous friction]"
- Example: ✅ "Users can generate custom reports on-demand without waiting for overnight batch processing"

**For Bug Fixes:**
- "Resolved issue where [specific user problem] occurred when [specific condition]"
- Example: ✅ "Fixed issue where reports failed to generate when datasets exceeded 50K records, blocking sales team from customer delivery"

**For Enhancements:**
- "Improved [user workflow] by [specific outcome]"
- Example: ✅ "Improved report delivery workflow by automating format validation, eliminating manual error checking"

**For Performance:**
- If you have metrics: "Reduced [operation] time from X to Y" or "Increased [capacity] by X%"
- If metrics unavailable: "[Operation] no longer experiences bottleneck of [previous limitation]"
- Example: ✅ "Report generation no longer creates database connection pool exhaustion under concurrent user load"

**For Infrastructure:**
- "Eliminates/Reduces [resource constraint]"
- Example: ✅ "Eliminates need for manual job scheduling; automatic scaling now handles peak load periods"

### 5. SCOPE & BOUNDARIES
Analyze {formatted_commit_data} for files modified. Analyze {mr_description} and {jira_context} for scope statements.

- **In Scope:** [What IS included in this change - be specific about systems/features/modules]
  - Example: ✅ "Report generation pipeline, CI/CD workflow, caching layer for user profiles"
  
- **Out of Scope:** [What is NOT included - if mentioned in MR description or Jira resolution]
  - Example: ✅ "User interface redesign, integration with third-party BI tools, historical data migration"
  
- **Affected Systems/Modules:** [List specific system names from diff data - use module names, not file paths]
  - Example: ✅ "Report Service, Authentication Module, Database Query Layer" (NOT "src/services/report/generator.ts")
  
- **Affected User Groups:** [Who uses these systems?]
  - Example: ✅ "Sales team, Finance department, Internal reporting operations"

### 6. RISK ASSESSMENT & MITIGATION
Analyze {formatted_commit_data} to understand scope. Analyze {mr_description} for testing information.

**Risk Assessment Rules:**
- **Scope of Changes:** More files modified = higher risk. Critical systems = higher impact
- **Testing Strategy:** What testing is mentioned in MR description? (unit tests, integration tests, staging verification)
- **Rollout Impact:** Does this change live user behavior? Does it require coordination?

| Risk | Likelihood | Impact | Mitigation |
|------|-----------|--------|-----------|
| [Risk from code scope] | High/Medium/Low | High/Medium/Low | [Evidence from MR description of how it's addressed] |
| [Risk from system criticality] | High/Medium/Low | High/Medium/Low | [Rollback plan or testing evidence] |

**Example Risk Table:**
| Risk | Likelihood | Impact | Mitigation |
|------|-----------|--------|-----------|
| Report generation pipeline failure in production | Medium | High | Pipeline changes tested in staging environment with production-like data volumes; monitoring alerts configured for failure detection |
| Performance degradation during concurrent report generation | Low | Medium | Code optimization removes N+1 queries, reducing database load; load testing completed for 100+ concurrent users |

### 7. ACCEPTANCE & COMPLETION
Extract from {jira_context}:
- **Jira Status:** [Extract from jira_context - current status]
- **Assignee:** [Extract from jira_context - assignee_name]
- **Definition of Done:** [Extract from Jira description if acceptance criteria are mentioned - specific testing, deployment requirements, documentation needs]
  - If not mentioned: Simply omit this field

### 8. RELATED INFORMATION
Extract from {jira_context} and analyze {formatted_commit_data}:

- **Jira Key:** [Extract from jira_context - key field]
- **Project:** [Extract from jira_context - project_name]
- **Modified Components:** [List system/module names from diff data]
  - Example: ✅ "Report Generation Service, User Profile Cache, Database Query Optimizer" (NOT file paths)
- **Files Modified:** [Summarize nature of changes from diff data]
  - Example: ✅ "Configuration files (CI/CD), Core service logic, Database queries" (NOT full file paths)

---

## CRITICAL WRITING RULES FOR LEADERSHIP AUDIENCE

### ✅ DO's:

✅ **Be Specific:** Name the system, user group, and problem
- ✅ "Eliminates manual validation of report PDFs for the sales team"
- ❌ "Improves report workflow"

✅ **Show Evidence:** Reference where your claim comes from
- ✅ "Code optimization removes N+1 query problem (visible in database query changes)"
- ❌ "Performance will be improved"

✅ **Use Active Voice:** Makes impact clear
- ✅ "This enables sales to respond faster to customer requests"
- ❌ "This is designed to improve response times"

✅ **State User Outcome:** What can users do NOW that they couldn't before?
- ✅ "Sales team can now run custom reports in 30 seconds instead of waiting for 2-hour batch job"
- ❌ "Query optimization improves report generation"

✅ **Quantify When Possible:** Use actual metrics from code or Jira
- ✅ "Reduces database calls from 50 to 5 per report" (from code analysis)
- ✅ "Handles 10x concurrent users without timeout" (from testing)
- If metrics unavailable: Focus on what's eliminated, not vague improvement

### ❌ DON'Ts:

❌ "could", "may", "might", "potentially", "aims to", "is designed to" → Use "enables", "delivers", "eliminates", "removes"

❌ Code snippets, function names, file paths with full directory structure → Use module/system names

❌ Technical jargon without explanation → "caching layer" OK if you explain "eliminates redundant data fetches"

❌ Speculate about impacts → Stick to what's explicitly stated or directly inferable from code

❌ Generic phrases → "improved efficiency" means nothing. Say WHAT improved and HOW

❌ Mention missing data → If metrics don't exist, reframe around user problem solved instead

### ✅ Language Pattern Examples:

| ❌ Weak | ✅ Strong | Why? |
|---------|-----------|------|
| "Improves report generation" | "Delivers on-demand report generation without batch delays" | Specific user benefit |
| "Better performance" | "Eliminates N+1 database queries, reducing report generation database calls by 90%" | Quantified, evidence-based |
| "May save time" | "Removes manual format validation step, eliminating 15 minutes of per-report processing" | Concrete action removed |
| "Enhanced user experience" | "Resolves timeout errors for large datasets, enabling finance team to run end-of-month reports without manual workarounds" | Problem + user group + outcome |
| "Refactored codebase" | "Optimized query logic for 10x faster data retrieval" | Technical change → user benefit |

---

## ANALYSIS INSTRUCTIONS FOR LLM

When analyzing {formatted_commit_data}, look for these patterns:

**Performance Patterns:**
- Caching added → Eliminates redundant data fetches
- Query optimization → Reduces database calls
- Index added → Faster lookups
- Batch processing removed → Enables real-time operations
- Lazy loading → Reduces initial load time
- Connection pooling → Eliminates connection exhaustion

**Productivity Patterns:**
- Validation automated → Removes manual QA step
- Formatting automated → Eliminates manual report compilation
- Scheduling added → Removes need for manual job triggering
- API integration → Eliminates data entry

**User Experience Patterns:**
- Error handling improved → Eliminates crash scenarios
- Timeout increased → Enables processing of larger datasets
- Fallback added → Reduces user-facing failures
- Retry logic added → Eliminates transient failures

---

## FINAL VERIFICATION CHECKLIST

Before outputting, verify:

1. ☐ **Every claim has evidence** - Can point to MR title, description, Jira, or code change
2. ☐ **No invented features** - Did not add capabilities not in source data
3. ☐ **Metrics quantified OR problem stated** - Either "X% faster" OR "eliminates manual step of Y"
4. ☐ **Written for VP/Director level** - No technical jargon; clear business outcomes
5. ☐ **Risks grounded in code scope** - Not generic; specific to actual changes made
6. ☐ **User perspective throughout** - Focuses on user benefit, not implementation
7. ☐ **Structured for release notes** - Clear sections; reusable by downstream LLM
8. ☐ **No weak language** - Removed "may", "could", "potentially", "aims to"
9. ☐ **Stated testing phase clearly** - If in testing, explicitly said so (don't claim production-ready)


## OUTPUT STRUCTURE (for Downstream LLM Reuse)

Return output with these section headers in this exact order:

1. CHANGE CLASSIFICATION
2. EXECUTIVE SUMMARY
3. BUSINESS VALUE & KEY BENEFITS
4. WHAT'S CHANGING
5. SCOPE & BOUNDARIES
6. RISK ASSESSMENT & MITIGATION
7. ACCEPTANCE & COMPLETION
8. RELATED INFORMATION

This enables release note generators to:
- Extract change type automatically
- Build category-specific release notes (features vs fixes vs enhancements)
- Pull risk assessments for deployment planning
- Create stakeholder communications with clear user benefits
"""
>>>>>>> 015a4227

    prompt = PromptTemplate(
        input_variables=[
            "mr_title", 
            "mr_author", 
            "merged_by", 
            "labels", 
            "mr_description", 
            "jira_context",
            "formatted_commit_data"
        ],
        template=mr_prompt_text
    )

    return prompt | llm
<<<<<<< HEAD

# prompt for release note
def setup_llm_release_gitlab():
    """Configure LLM for GitLab Release Note analysis"""

    http_client = Client(
        verify=False,  # Disable SSL verification
        timeout=60.0   # Optional timeout setting
    )
    llm = ChatGroq(
        groq_api_key=GROQ_API_KEY,
        model_name="llama-3.3-70b-versatile",
        # Low temperature is essential for a factual, summary-based task.
        temperature=0.2,
=======



def build_jira_context(jira_data:JiraTicket):
    """
    Build Jira context string from available Jira fields.
    Gracefully handles missing/None values.
    
    Args:
        jira_data: Dictionary with optional keys: key, project_name, summary, 
                   description, assignee_name, status_name, resolution
    
    Returns:
        Formatted Jira context string or placeholder if no data available
    """
    if not jira_data:
        return "[No Jira ticket linked]"
    
    context_parts = []
    data = jira_data.model_dump()  # Convert to dict
    
    # Required fields
    if data.get('key'):
        context_parts.append(f"**Ticket ID:** {data['key']}")

    if data.get('project_name'):
        context_parts.append(f"**Project:** {data['project_name']}")

    if data.get('summary'):
        context_parts.append(f"**Summary:** {data['summary']}")
    
    # Optional fields
    if data.get('description'):
        context_parts.append(f"**Description:** {data['description']}")

    if data.get('assignee_name'):
        context_parts.append(f"**Assignee:** {data['assignee_name']}")

    if data.get('status_name'):
        context_parts.append(f"**Status:** {data['status_name']}")

    if data.get('resolution'):
        context_parts.append(f"**Resolution:** {data['resolution']}")

    # Return formatted context or placeholder if no data
    return "\n".join(context_parts) if context_parts else "[No Jira ticket linked]"


# Usage example:
def generate_mr_summary(mr_data: dict, jira_data: dict, commit_data: str):
    """
    Generate MR summary with optional Jira context.
    """
    prompt_chain = setup_llm_mr_gitlab()
    
    jira_context = build_jira_context(jira_data)
    
    input_data = {
        "mr_title": mr_data.get("title", ""),
        "mr_author": mr_data.get("author", ""),
        "merged_by": mr_data.get("merged_by", ""),
        "labels": mr_data.get("labels", ""),
        "mr_description": mr_data.get("description", ""),
        "jira_context": jira_context,
        "formatted_commit_data": commit_data
    }
    
    return prompt_chain.invoke(input_data)

# prompt for release note
from langchain.prompts import PromptTemplate
from langchain_groq import ChatGroq
from httpx import Client

def setup_llm_release_notes():
    """Configure LLM for generating executive-ready release notes from MR summaries"""

    http_client = Client(
        verify=False,
        timeout=60.0
    )
    
    llm = ChatGroq(
        groq_api_key=GROQ_API_KEY,
        model_name="llama-3.3-70b-versatile",
        temperature=0.3,
>>>>>>> 015a4227
        http_client=http_client
    )

    release_note_prompt_text = """You are an expert Release Note Crafter specializing in translating technical changes into executive-ready communications for C-suite, product leaders, and stakeholders.

    Your task is to synthesize a collection of individual merge request (MR) summaries into a single, cohesive, professional, and strategic release note.

    ## Release Information:
    - **Release Tag:** {release_tag}
    - **Release Name:** {release_name}
    - **Project Name:** {project_name}
    - **Total MRs Included:** {total_mrs}

    ## Source Material: Merge Request Summaries
    Below are the complete business-focused summaries for each merge request in this release. Each includes: change classification, executive summary, business value, scope, risks, and completion status.

    ---
    {formatted_llm_data}
    ---

    ## YOUR TASK: Generate Executive Release Note

    **Critical Instruction:** Your entire release note must be built EXCLUSIVELY from the source material provided above. Do not invent information, add unsupported claims, or speculate on impacts.

    **Synthesis Requirement:** This is NOT copy-paste. You must:
    - Identify patterns across MRs (e.g., "3 performance improvements", "2 features for sales team")
    - Synthesize business value (e.g., aggregate time savings, total users impacted)
    - Highlight strategic themes (e.g., "This release focuses on automation and team productivity")
    - Flag critical risks that affect release decisions

    ---

    ## OUTPUT FORMAT

    ### 1. RELEASE HEADER
    Use this exact format:

    # Release [Release Name] ([Release Tag])
    **Project:** {project_name}
    **Release Date:** [Infer from MR data if available, otherwise "Ready for Release"]
    **Summary:** [1-sentence strategic theme of this release]

    ---

<<<<<<< HEAD

### 4. What to AVOID
- **DO NOT** use technical jargon, function names, or implementation details.
- **DO NOT** just copy-paste the summaries. Synthesize and rephrase them for a cohesive flow.
- **DO NOT** invent a category if no MRs fit into it.
- **Your ONLY source of truth is the `{formatted_llm_data}`.** Do not add anything not supported by it.
=======
    ### 2. EXECUTIVE OVERVIEW (For C-Suite/Product Leaders)
    Write 2-3 paragraphs that answer:
    - **What is the strategic focus of this release?** (Analyze all MRs to identify theme: innovation, stability, performance, automation, user experience, cost reduction, risk mitigation)
    - **Who benefits and how?** (Identify stakeholder groups from MR summaries: sales team, finance, operations, end users, internal teams)
    - **What is the business impact?** (Synthesize business value: quantified improvements, cost savings, time saved, user adoption enablers, risk reduction)
    - **Is this release ready for production?** (Derive from MR completion status and risk assessment)
>>>>>>> 015a4227

    **Tone:** Executive summary for VP/CTO level. Lead with impact, not features.

    ---

    ### 3. KEY METRICS & IMPACT SUMMARY
    Synthesize quantifiable benefits from the MR summaries. Only include if data is provided in source material.

    **Format:**
    | Impact Category | Metric | Affected Users |
    |---|---|---|
    | [Category] | [X]% improvement | [Team name] |

    **Rules:**
    - Only include metrics explicitly mentioned in MR summaries
    - Aggregate across MRs (e.g., "2 features + 1 performance improvement = 3 high-impact changes")
    - Quantify user impact if available
    - Don't invent numbers or say "expected to save" unless stated in MRs
    - If no metrics available: Skip this section

    ---

    ### 4. CATEGORIZED CHANGES
    Read through all MR summaries and group them by **business impact category** (NOT just technical type).

    #### 🎯 **New Capabilities**
    Major new features that enable users to do something previously impossible.

    Format:
    - **[Feature Area]:** [What users can now do / Problem solved]
    - Affected teams: [Team 1, Team 2]
    - User benefit: [Specific outcome]

    #### ⚡ **Performance & Efficiency Improvements**
    Enhancements that make operations faster, more reliable, or less resource-intensive.

    Format:
    - **[System/Process Improved]:** [What improved and how]
    - Performance gain: [X% faster / Y% reduction in resource usage]
    - User impact: [Who benefits and how]

    #### 🛡️ **Stability & Reliability Improvements**
    Bug fixes and error handling improvements that prevent problems or improve recovery.

    Format:
    - **[Issue Fixed]:** [Problem that was occurring → Problem now resolved]
    - Affected users: [Who experienced the issue]
    - Business impact: [How this improves operations]

    #### 🤖 **Automation & Workflow Improvements**
    Changes that remove manual steps or improve workflow efficiency.

    Format:
    - **[Workflow]:** [Manual step eliminated / Workflow improved]
    - Productivity gain: [What work is no longer needed]
    - Teams impacted: [Team 1, Team 2]

    #### 🔧 **Infrastructure & Technical Improvements**
    Changes to deployment, CI/CD, or backend systems that improve maintainability or scalability.

    Format:
    - **[Infrastructure Area]:** [Improvement made]
    - Scope: [What systems affected]
    - Benefit: [Why this matters to operations/reliability]

    ---

    ### 5. SCOPE & AFFECTED SYSTEMS
    Synthesize from MR data to show what's changing and what's NOT.

    **In Scope:**
    - [System 1]: [What's changing]
    - [System 2]: [What's changing]

    **Out of Scope (Explicitly NOT in this release):**
    - [What's not included]
    - [Known limitations]

    **Breaking Changes:** [List any, or state "None"]

    ---

    ### 6. RISK ASSESSMENT & ROLLOUT GUIDANCE

    **Release Risk Level:** [LOW / MEDIUM / HIGH]
    Justify based on:
    - Number of critical systems changed
    - Breadth of user impact
    - Testing status
    - Known issues or limitations

    **Testing Status:**
    - Staging: [✅ Complete / ⏳ In Progress / ❌ Issues Found]
    - Production: [✅ Ready / ⏳ Partial / ❌ Not Recommended]

    **Critical Risks (from MR summaries):**

<<<<<<< HEAD
=======
    | Risk | Likelihood | Impact | Mitigation |
    |------|-----------|--------|-----------|
    | [Risk] | High/Med/Low | High/Med/Low | [Mitigation] |

    **Known Limitations & Issues:**
    - [Limitation 1]: [Workaround or timeline for fix]
    - [Known Issue 1]: [Expected behavior or resolution plan]

    If none: State "None identified"

    ---

    ### 7. DEPLOYMENT & UPGRADE GUIDANCE

    **Recommended Rollout Strategy:**
    - [Strategy]: [Rationale based on risk level]
    - Estimated duration: [Time estimate]
    - Rollback plan: [How to rollback if issues occur]

    **User Communications:**
    - Teams affected: [List teams and what they should expect]
    - Actions required: [Do users need to do anything?]
    - Training needs: [Do any user groups need training?]

    ---

    ### 8. TIMELINE & MILESTONES

    **Status:** [Released / Ready for Release / In Testing / Blocked]

    - Staging verification: [✅ Complete / ⏳ In Progress]
    - Production readiness: [✅ Ready / ⏳ Pending]
    - Expected production release: [Date]
    - Blockers: [List or "None"]

    ---

    ### 9. SUPPORT & ROLLBACK PLAN

    **Who to Contact for Issues:**
    - Performance issues: [Team/Slack channel]
    - User-facing issues: [Team/Slack channel]
    - Deployment rollback: [Process and approvers]

    **Rollback Procedure:**
    - Trigger: [What conditions warrant rollback?]
    - Procedure: [Step-by-step rollback process]
    - Time to rollback: [Estimated time]

    ---

    ### 10. FINAL VERIFICATION CHECKLIST

    Before outputting final release note, verify:

    1. ☐ **Every change traced to source:** Each bullet point directly corresponds to one or more MR summaries
    2. ☐ **No invented information:** Did not add features, metrics, or impacts not in source material
    3. ☐ **Quantified where possible:** All metrics come from MR summaries
    4. ☐ **Strategic narrative:** Connects individual changes to overall release theme
    5. ☐ **Executive ready:** Written for VP/CTO level; clear business outcomes
    6. ☐ **Actionable guidance:** Deployment, rollout, and risk guidance is specific
    7. ☐ **Stakeholder focused:** Clear on which teams benefit and which are affected
    8. ☐ **Testing status clear:** If in testing phase, explicitly states readiness level
    9. ☐ **Risk assessed:** Aggregated risks from MRs; clear go/no-go recommendation
    10. ☐ **Structured for reuse:** Could be forwarded to executives, support teams, and operations as-is

    ---

    ## KEY SYNTHESIS RULES

    When reading {formatted_llm_data}:

    **Pattern Recognition:**
    - Count by category: "This release includes 3 performance improvements, 2 new features, and 1 stability fix"
    - Identify themes: "Release focuses on automation and user experience"
    - Group by stakeholder: "3 features benefit Sales team; 2 features benefit Finance"

    **Business Value Aggregation:**
    - Time savings: Add up all productivity gains
    - Performance gains: Note combined impact
    - Risk reduction: Note what problems are eliminated

    **User Impact Synthesis:**
    - Teams affected: From MR summaries, identify all teams impacted
    - User count: Aggregate number of users benefiting
    - Adoption blockers removed: Identify features that were blocked before

    **Risk Aggregation:**
    - Critical risks: Flag any risks marked "High impact" in MRs
    - Testing gaps: Identify if any critical system paths untested
    - Rollback complexity: Assess if rollback is simple or complex

    ---

    ## LANGUAGE & TONE

    **For C-Suite/Executive Audience:**
    - Lead with business value, not features
    - Use quantifiable metrics when available
    - Be clear about strategic importance
    - Focus on risk and readiness, not implementation details

    **For Product Managers:**
    - Balance strategic goals with user benefits
    - Show how this release advances product roadmap
    - Highlight user feedback addressed
    - Note what's deferred to future releases

    **For Operations/DevOps:**
    - Clear deployment instructions
    - Risk and rollback information
    - Resource requirements and scaling
    - Monitoring and alerting setup

    ---

    ## OUTPUT STRUCTURE

    Return release note in this exact order:
    1. Release Header
    2. Executive Overview
    3. Key Metrics & Impact
    4. Categorized Changes
    5. Scope & Affected Systems
    6. Risk Assessment & Rollout Guidance
    7. Deployment & Upgrade Guidance
    8. Timeline & Milestones
    9. Support & Rollback Plan
    """
    prompt = PromptTemplate(
            input_variables=[
                "release_tag",
                "release_name",
                "project_name",
                "total_mrs",
                "formatted_llm_data"
            ],
            template=release_note_prompt_text
        )

>>>>>>> 015a4227
    return prompt | llm<|MERGE_RESOLUTION|>--- conflicted
+++ resolved
@@ -5,21 +5,15 @@
 from dotenv import load_dotenv
 from httpx import Client
 import os
-<<<<<<< HEAD
-=======
 
 from pyparsing import Optional
->>>>>>> 015a4227
 from models.gitlab.MRDocumentationRequest import MRDocumentationRequest
 from models.gitlab.ReleaseNoteRequest import ReleaseNoteRequest
 import logging
 from exception.exceptions import *
 from groq import Groq
-<<<<<<< HEAD
-=======
 
 from models.jira_model import JiraTicket
->>>>>>> 015a4227
 
 logger = logging.getLogger(__name__)
 
@@ -38,19 +32,6 @@
 
             # Setup LLM with MR context
             llm_mr = setup_llm_mr_gitlab()
-<<<<<<< HEAD
-            # Prepare the prompt with necessary data
-            response = llm_mr.invoke(
-                {
-                    "mr_title":request.title,
-                    "mr_author":request.author,
-                    "merged_by":request.merged_by,
-                    "labels":request.labels,
-                    "mr_description":request.description,
-                    "formatted_commit_data":formatted_llm_data
-                }
-            )
-=======
             # Build Jira context (handles missing data gracefully)
             jira_context = build_jira_context(jira_ticket_data) if jira_ticket_data else "[No Jira ticket linked]"
             # Prepare the prompt with necessary data
@@ -65,7 +46,6 @@
             "formatted_commit_data": formatted_llm_data
         }
     )
->>>>>>> 015a4227
 
             
         
@@ -92,11 +72,7 @@
                     "total_tokens": response.usage_metadata['total_tokens']
                 }
 
-<<<<<<< HEAD
-            print(f"Generated MR Documentation:")
-=======
             # print(f"Generated MR Documentation:")
->>>>>>> 015a4227
             
             return {
                 "mr_documentation": mr_documentation,
@@ -157,11 +133,7 @@
 
 
 def setup_llm_mr_gitlab():
-<<<<<<< HEAD
-    """Configure LLM for GitLab MR analysis"""
-=======
     """Configure LLM for GitLab MR analysis with Jira context"""
->>>>>>> 015a4227
 
     http_client = Client(
         verify=False,
@@ -172,23 +144,6 @@
         groq_api_key=GROQ_API_KEY,
         model_name="llama-3.3-70b-versatile",
         temperature=0.3,
-<<<<<<< HEAD
-        http_client=http_client  # Use the custom client with verification disabled
-    )
-
-    mr_prompt_text = """
-        You are an expert Technical Writer and Product Communicator. Your task is to translate technical merge request details into a clear, concise, and impact-oriented summary for a non-technical audience (managers, product owners, stakeholders).
-
-        ## Merge Request Context:
-        **Title:** {mr_title}
-        **Author:** {mr_author}
-        **Merged By:** {merged_by}
-        **Labels:** {labels}
-        **Description:** {mr_description}
-
-        ## Technical Changes Analysis:
-        {formatted_commit_data}
-=======
         http_client=http_client
     )
 
@@ -208,46 +163,9 @@
 
 ### Code Changes Analysis:
 {formatted_commit_data}
->>>>>>> 015a4227
 
         ---
 
-<<<<<<< HEAD
-        ## Your Task: Generate a Business-Focused Summary
-
-        **Crucial Instruction:** Your entire summary must be based **exclusively** on the information provided in the "Merge Request Context" and "Technical Changes Analysis" above. Do not invent, infer, or assume any information that is not explicitly stated in the provided text.
-
-        Based *only* on the information provided, create a summary that follows these guidelines:
-
-        ### 1. Executive Summary (The "What & Why")
-        Start with a single paragraph that immediately answers:
-        - What problem was solved or what new capability was added, according to the source material?
-        - Why was this change important, as stated in the MR title, description, or labels?
-
-        ### 2. Key Changes & User Impact
-        Describe the most important changes from a user's point of view, using a bulleted list. Ground every point in the provided context.
-        - **For New Features:** Describe what users can now do. (e.g., "Users can now export their dashboard data to a CSV file.")
-        - **For Bug Fixes:** Explain the user-facing problem that was resolved. (e.g., "Fixed an issue where the application would crash when uploading large files.")
-        - **For Enhancements:** Describe the improvement. (e.g., "The main dashboard now loads faster.")
-
-        ### 3. Business Value & Context
-        In 1-2 sentences, explain the strategic importance as it can be directly inferred from the context. Use the MR labels (`feature`, `bug`, etc.) to guide your explanation.
-
-        ### 4. Writing Style & Tone
-        - **Audience:** Write for managers, not engineers.
-        - **Language:** Use clear, simple, and direct language.
-        - **Focus:** Emphasize benefits over technical implementation.
-
-        ### 5. What to AVOID
-        - **DO NOT** include code snippets, file paths, or function names.
-        - **DO NOT** explain technical implementation details.
-        - **DO NOT speculate or invent user benefits or business impacts that are not supported by the provided context.** If the context doesn't explain the 'why', then simply describe the 'what'.
-        - **DO NOT** create a long, exhaustive list of every minor change.
-
-        ### 6. Final Verification (Self-Correction Step)
-        Before providing the final output, review your generated summary one last time. For each statement you have written, ask yourself: "Can I point to a specific sentence or piece of data in the provided context that supports this claim?" If the answer is no, rephrase or remove the statement.
-        """
-=======
 ## YOUR TASK: Generate Leadership-Ready MR Documentation
 
 **Critical Instruction:** Base your analysis EXCLUSIVELY on the provided data above. Do not invent information, but DO extract and synthesize business value from what IS provided.
@@ -498,7 +416,6 @@
 - Pull risk assessments for deployment planning
 - Create stakeholder communications with clear user benefits
 """
->>>>>>> 015a4227
 
     prompt = PromptTemplate(
         input_variables=[
@@ -514,22 +431,6 @@
     )
 
     return prompt | llm
-<<<<<<< HEAD
-
-# prompt for release note
-def setup_llm_release_gitlab():
-    """Configure LLM for GitLab Release Note analysis"""
-
-    http_client = Client(
-        verify=False,  # Disable SSL verification
-        timeout=60.0   # Optional timeout setting
-    )
-    llm = ChatGroq(
-        groq_api_key=GROQ_API_KEY,
-        model_name="llama-3.3-70b-versatile",
-        # Low temperature is essential for a factual, summary-based task.
-        temperature=0.2,
-=======
 
 
 
@@ -616,7 +517,6 @@
         groq_api_key=GROQ_API_KEY,
         model_name="llama-3.3-70b-versatile",
         temperature=0.3,
->>>>>>> 015a4227
         http_client=http_client
     )
 
@@ -661,21 +561,12 @@
 
     ---
 
-<<<<<<< HEAD
-
-### 4. What to AVOID
-- **DO NOT** use technical jargon, function names, or implementation details.
-- **DO NOT** just copy-paste the summaries. Synthesize and rephrase them for a cohesive flow.
-- **DO NOT** invent a category if no MRs fit into it.
-- **Your ONLY source of truth is the `{formatted_llm_data}`.** Do not add anything not supported by it.
-=======
     ### 2. EXECUTIVE OVERVIEW (For C-Suite/Product Leaders)
     Write 2-3 paragraphs that answer:
     - **What is the strategic focus of this release?** (Analyze all MRs to identify theme: innovation, stability, performance, automation, user experience, cost reduction, risk mitigation)
     - **Who benefits and how?** (Identify stakeholder groups from MR summaries: sales team, finance, operations, end users, internal teams)
     - **What is the business impact?** (Synthesize business value: quantified improvements, cost savings, time saved, user adoption enablers, risk reduction)
     - **Is this release ready for production?** (Derive from MR completion status and risk assessment)
->>>>>>> 015a4227
 
     **Tone:** Executive summary for VP/CTO level. Lead with impact, not features.
 
@@ -773,8 +664,6 @@
 
     **Critical Risks (from MR summaries):**
 
-<<<<<<< HEAD
-=======
     | Risk | Likelihood | Impact | Mitigation |
     |------|-----------|--------|-----------|
     | [Risk] | High/Med/Low | High/Med/Low | [Mitigation] |
@@ -915,5 +804,4 @@
             template=release_note_prompt_text
         )
 
->>>>>>> 015a4227
     return prompt | llm